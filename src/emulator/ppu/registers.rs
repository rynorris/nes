use emulator::components::latch;
use emulator::ppu::flags;
use emulator::ppu::PPU;
use emulator::memory::Reader;
use emulator::memory::Writer;

impl PPU {
    fn ppuaddr_increment(&self) -> u16 {
        // Increment controlled by bit 2 of PPUCTRL.
        // 0 -> increment by 1
        // 1 -> incrmement by 32
        if self.ppuctrl.is_set(flags::PPUCTRL::I) { 32 } else { 1 }
    }
}

impl Reader for PPU {
    fn read(&mut self, address: u16) -> u8 {
        // PPU gets mounted between 0x2000 and 0x3FFF.
        // There are only 8 registers, mirrorred every 8 bytes, so we only care about the 3 low
        // bits of the address.
        // TODO: Reads of write-only registers should return the contents of an internal latch.
        let byte = match address % 8 {
            // PPUCTRL - write-only
            0 => None,

            // PPUMASK - write-only
            1 => None,

            // PPUSTATUS
            // Only top 3 bits contain data.
            // TODO: Bottom 5 bits should be filled from internal latch.
            2 => {
                let byte = self.ppustatus.as_byte() & 0b1110_0000;

                // After reading PPUSTATUS, vblank flag is cleared.
                self.ppustatus.clear(flags::PPUSTATUS::V);
                Some(byte)
            },

            // OAMADDR - write-only
            3 => None,

            // OAMDATA
            4 => {
                // Reads during vblank read from OAM but do not increment OAMADDR.
                if self.is_vblanking() {
                    let addr = self.oamaddr;
                    Some(self.oam[addr as usize])
                } else {
                    None
                }
            },

            // PPUSCROLL - write-only
            5 => None,

            // PPUADDR - write-only
            6 => None,

            // PPUDATA
            7 => {
                // Note that 
                // Read from ppu memory and increment v.
                let addr = self.v;
                let byte = self.memory.read(addr);

                // Amount to increment by is determined by PPUCTRL.
                let inc = self.ppuaddr_increment();
                self.v = self.v.wrapping_add(inc);

                if addr < 0x3F00 {
                    // Reading from before palettes, buffer the read.
                    let byte_to_return = self.ppudata_read_buffer;
                    self.ppudata_read_buffer = byte;
                    Some(byte_to_return)
                } else {
                    // Reading from palettes, return immediately, but grab the nametable byte
                    // "behind" the palettes into the buffer.
                    self.ppudata_read_buffer = self.memory.read(addr & 0x2FFF);
<<<<<<< HEAD
                    Some(byte)
=======
                    if self.ppumask.is_set(flags::PPUMASK::GR) {
                        // In greyscale mode, palette bytes read through PPUDATA also go grey.
                        byte & 0x30
                    } else {
                        byte
                    }
>>>>>>> 1db4f4b9
                }
            },

            _ => panic!("Unexpected PPU register address: {}", address),
        };

        match byte {
            Some(b) => {
                self.bus_latch = b;
                b
            },
            None => self.bus_latch,
        }
    }
}

impl Writer for PPU {
    fn write(&mut self, address: u16, byte: u8) {
        self.bus_latch = byte;
        match address % 8 {
            // PPUCTRL
            0 => {
                // Load ppuctrl and also set base nametable bits in t.
                self.ppuctrl.load_byte(byte);
                self.t &= 0xF3FF;
                self.t |= ((byte & 0b11) as u16) << 10;
            },

            // PPUMASK
            1 => self.ppumask.load_byte(byte),

            // PPUSTATUS - read-only
            2 => (),

            // OAMADDR
            3 => self.oamaddr = byte,

            // OAMDATA
            // Writes to OAM and increments OAMADDR.
            // Ignore during rendering.
            4 => {
                if !self.is_rendering() {
                    let addr = self.oamaddr;
                    self.oam[addr as usize] = byte;
                    self.oamaddr = self.oamaddr.wrapping_add(1);
                }
            },

            // PPUSCROLL
            // Write 2 bytes sequentially, controlled by a latch.
            5 => {
                match self.write_latch.get() {
                    latch::State::OFF => {
                        // First write is to X scroll.
                        // High 5 bits go to coarse X in temporary VRAM address.
                        // Low 3 bits go to fine X.
                        self.t &= 0xFFE0;
                        self.t |= (byte >> 3) as u16;
                        self.fine_x = byte & 0x07;
                    },
                    latch::State::ON => {
                        // Second write is to Y scroll.
                        // High 5 bits go to coarse Y in temporary VRAM address.
                        // Low 3 bits go to fine Y in temporary VRAM address.
                        self.t &= 0x1C1F;
                        self.t |= ((byte >> 3) as u16) << 5;
                        self.t |= ((byte & 0x07) as u16) << 12;
                    }
                }

                // Flip the latch.
                self.write_latch.toggle();
            },

            // PPUADDR
            // Write 2 bytes sequentially to specify a 16bit address.
            // Upper byte first.
            6 => {
                match self.write_latch.get() {
                    latch::State::OFF => {
                        // First write is the high byte.
                        // Addresses above 0x3FFF are mirrored down, so clear the top two bits
                        // always.
                        self.t &= 0x00FF;
                        self.t |= (byte as u16) << 8;
                        self.t &= 0x3FFF;
                    },
                    latch::State::ON => {
                        // Second write is the low byte.
                        self.t &= 0xFF00;
                        self.t |= byte as u16;

                        // After the second write, t is copied to v.
                        self.v = self.t;
                    }
                }

                // Flip the latch.
                self.write_latch.toggle();
            }

            // PPUDATA
            7 => {
                // Write byte and increment VRAM address.
                self.memory.write(self.v, byte);

                // Amount to increment by is determined by PPUCTRL.
                let inc = self.ppuaddr_increment();
                self.v = self.v.wrapping_add(inc);
            },

            _ => panic!("Unexpected PPU register address: {}", address),
        }
    }
}<|MERGE_RESOLUTION|>--- conflicted
+++ resolved
@@ -77,16 +77,12 @@
                     // Reading from palettes, return immediately, but grab the nametable byte
                     // "behind" the palettes into the buffer.
                     self.ppudata_read_buffer = self.memory.read(addr & 0x2FFF);
-<<<<<<< HEAD
-                    Some(byte)
-=======
                     if self.ppumask.is_set(flags::PPUMASK::GR) {
                         // In greyscale mode, palette bytes read through PPUDATA also go grey.
-                        byte & 0x30
+                        Some(byte & 0x30)
                     } else {
-                        byte
+                        Some(byte)
                     }
->>>>>>> 1db4f4b9
                 }
             },
 
