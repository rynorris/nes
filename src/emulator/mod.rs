--- conflicted
+++ resolved
@@ -34,12 +34,8 @@
 pub struct NES {
     clock: clock::Clock,
     pub cpu: Rc<RefCell<cpu::CPU>>,
-<<<<<<< HEAD
-    ppu: Rc<RefCell<ppu::PPU>>,
+    pub ppu: Rc<RefCell<ppu::PPU>>,
     apu: Rc<RefCell<apu::APU>>,
-=======
-    pub ppu: Rc<RefCell<ppu::PPU>>,
->>>>>>> bf390226
     nmi_pin: bool,
 }
 
